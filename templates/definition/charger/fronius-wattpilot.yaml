template: fronius-wattpilot
<<<<<<< HEAD
protocol: localapi
=======
deprecated: true
>>>>>>> f0d851a1
products:
  - brand: Fronius
    description:
      generic: Wattpilot
capabilities: ["1p3p", "rfid"]
requirements:
  description:
    de: |
      Benötigt mindestens Firmware 36.3 oder neuer.
    en: |
      Requires firmware 36.3 or later.
params:
  - name: host
  - name: password
    mask: true
render: |
  type: wattpilot
  uri: {{ .host }}
  password: {{ .password }}<|MERGE_RESOLUTION|>--- conflicted
+++ resolved
@@ -1,9 +1,6 @@
 template: fronius-wattpilot
-<<<<<<< HEAD
 protocol: localapi
-=======
 deprecated: true
->>>>>>> f0d851a1
 products:
   - brand: Fronius
     description:
