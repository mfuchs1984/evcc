package ocpp

import (
	"errors"
	"fmt"
	"sync"
	"sync/atomic"

	"github.com/evcc-io/evcc/util"
	ocpp16 "github.com/lorenzodonini/ocpp-go/ocpp1.6"
)

<<<<<<< HEAD
=======
type registration struct {
	mu     sync.RWMutex
	setup  sync.RWMutex                            // serialises chargepoint setup
	cp     *CP                                     // guarded by setup and CS mutexes
	status map[int]*core.StatusNotificationRequest // guarded by mu mutex
}

func newRegistration() *registration {
	return &registration{status: make(map[int]*core.StatusNotificationRequest)}
}

>>>>>>> eb0e0933
type CS struct {
	mu  sync.Mutex
	log *util.Logger
	ocpp16.CentralSystem
	cps   map[string]*CP
	init  map[string]*sync.Mutex
	txnId atomic.Int64
}

// Register registers a charge point with the central system.
// The charge point identified by id may already be connected in which case initial connection is triggered.
func (cs *CS) register(id string, new *CP) error {
	cs.mu.Lock()
	defer cs.mu.Unlock()

	cp, ok := cs.cps[id]

	// case 1: charge point neither registered nor physically connected
	if !ok {
		cs.cps[id] = new
		return nil
	}

	// case 2: duplicate registration of id empty
	if id == "" {
		return errors.New("cannot have >1 charge point with empty station id")
	}

	// case 3: charge point not registered but physically already connected
	if cp == nil {
		cs.cps[id] = new
		new.connect(true)
	}

	return nil
}

// errorHandler logs error channel
func (cs *CS) errorHandler(errC <-chan error) {
	for err := range errC {
		cs.log.ERROR.Println(err)
	}
}

func (cs *CS) ChargepointByID(id string) (*CP, error) {
	cs.mu.Lock()
	defer cs.mu.Unlock()

	cp, ok := cs.cps[id]
	if !ok {
		return nil, fmt.Errorf("unknown charge point: %s", id)
	}
	if cp == nil {
		return nil, fmt.Errorf("charge point not configured: %s", id)
	}
	return cp, nil
}

<<<<<<< HEAD
func (cs *CS) RegisterChargepoint(id string, newfun func() *CP, init func(*CP) error) (*CP, error) {
	cs.mu.Lock()
	cpmu, ok := cs.init[id]
	if !ok {
		cpmu = new(sync.Mutex)
		cs.init[id] = cpmu
=======
func (cs *CS) WithConnectorStatus(id string, connector int, fun func(status *core.StatusNotificationRequest)) {
	cs.mu.Lock()
	defer cs.mu.Unlock()

	if reg, ok := cs.regs[id]; ok {
		reg.mu.RLock()
		if status, ok := reg.status[connector]; ok {
			fun(status)
		}
		reg.mu.RUnlock()
	}
}

// RegisterChargepoint registers a charge point with the central system of returns an already registered charge point
func (cs *CS) RegisterChargepoint(id string, newfun func() *CP, init func(*CP) error) (*CP, error) {
	cs.mu.Lock()

	// prepare shadow state
	reg, registered := cs.regs[id]
	if !registered {
		reg = newRegistration()
		cs.regs[id] = reg
>>>>>>> eb0e0933
	}
	cs.mu.Unlock()

	// serialise on chargepoint id
	cpmu.Lock()
	defer cpmu.Unlock()

	// already registered?
	if cp, err := cs.ChargepointByID(id); err == nil {
		return cp, nil
	}

	// first time- registration should not error
	cp := newfun()
	if err := cs.register(id, cp); err != nil {
		return nil, err
	}

	return cp, init(cp)
}

// NewChargePoint implements ocpp16.ChargePointConnectionHandler
func (cs *CS) NewChargePoint(chargePoint ocpp16.ChargePointConnection) {
	cs.mu.Lock()
	defer cs.mu.Unlock()

	// check for configured charge point
	cp, ok := cs.cps[chargePoint.ID()]
	if ok {
		cs.log.DEBUG.Printf("charge point connected: %s", chargePoint.ID())

		// trigger initial connection if charge point is already setup
		if cp != nil {
			cp.connect(true)
		}

		return
	}

	// check for configured anonymous charge point
	cp, ok = cs.cps[""]
	if ok && cp != nil {
		cs.log.INFO.Printf("charge point connected, registering: %s", chargePoint.ID())

		// update id
		cp.RegisterID(chargePoint.ID())

		cs.cps[chargePoint.ID()] = cp
		delete(cs.cps, "")

		cp.connect(true)

		return
	}

	cs.log.WARN.Printf("unknown charge point connected: %s", chargePoint.ID())

	// register unknown charge point
	// when charge point setup is complete, it will eventually be associated with the connected id
<<<<<<< HEAD
	cs.cps[chargePoint.ID()] = nil
=======
	cs.regs[chargePoint.ID()] = newRegistration()
>>>>>>> eb0e0933
}

// ChargePointDisconnected implements ocpp16.ChargePointConnectionHandler
func (cs *CS) ChargePointDisconnected(chargePoint ocpp16.ChargePointConnection) {
	cs.log.DEBUG.Printf("charge point disconnected: %s", chargePoint.ID())

	if cp, err := cs.ChargepointByID(chargePoint.ID()); err == nil {
		cp.connect(false)
	}
}<|MERGE_RESOLUTION|>--- conflicted
+++ resolved
@@ -10,8 +10,6 @@
 	ocpp16 "github.com/lorenzodonini/ocpp-go/ocpp1.6"
 )
 
-<<<<<<< HEAD
-=======
 type registration struct {
 	mu     sync.RWMutex
 	setup  sync.RWMutex                            // serialises chargepoint setup
@@ -23,7 +21,6 @@
 	return &registration{status: make(map[int]*core.StatusNotificationRequest)}
 }
 
->>>>>>> eb0e0933
 type CS struct {
 	mu  sync.Mutex
 	log *util.Logger
@@ -82,14 +79,6 @@
 	return cp, nil
 }
 
-<<<<<<< HEAD
-func (cs *CS) RegisterChargepoint(id string, newfun func() *CP, init func(*CP) error) (*CP, error) {
-	cs.mu.Lock()
-	cpmu, ok := cs.init[id]
-	if !ok {
-		cpmu = new(sync.Mutex)
-		cs.init[id] = cpmu
-=======
 func (cs *CS) WithConnectorStatus(id string, connector int, fun func(status *core.StatusNotificationRequest)) {
 	cs.mu.Lock()
 	defer cs.mu.Unlock()
@@ -106,13 +95,22 @@
 // RegisterChargepoint registers a charge point with the central system of returns an already registered charge point
 func (cs *CS) RegisterChargepoint(id string, newfun func() *CP, init func(*CP) error) (*CP, error) {
 	cs.mu.Lock()
-
-	// prepare shadow state
+  
+  // prepare shadow state
 	reg, registered := cs.regs[id]
 	if !registered {
 		reg = newRegistration()
 		cs.regs[id] = reg
->>>>>>> eb0e0933
+	}
+  
+  // serialise on chargepoint id
+	reg.setup.Lock()
+	defer reg.setup.Unlock()
+  
+	cpmu, ok := cs.init[id]
+	if !ok {
+		cpmu = new(sync.Mutex)
+		cs.init[id] = cpmu
 	}
 	cs.mu.Unlock()
 
@@ -172,11 +170,7 @@
 
 	// register unknown charge point
 	// when charge point setup is complete, it will eventually be associated with the connected id
-<<<<<<< HEAD
-	cs.cps[chargePoint.ID()] = nil
-=======
 	cs.regs[chargePoint.ID()] = newRegistration()
->>>>>>> eb0e0933
 }
 
 // ChargePointDisconnected implements ocpp16.ChargePointConnectionHandler
