--- conflicted
+++ resolved
@@ -206,11 +206,8 @@
 		{"/enableDelay", durationSetter(pass(lp.SetEnableDelay))},
 		{"/disableDelay", durationSetter(pass(lp.SetDisableDelay))},
 		{"/smartCostLimit", floatPtrSetter(pass(lp.SetSmartCostLimit))},
-<<<<<<< HEAD
 		{"/solarShare", floatPtrSetter(pass(lp.SetSolarShare))},
-=======
 		{"/batteryBoost", boolSetter(lp.SetBatteryBoost)},
->>>>>>> 16c467a6
 		{"/planEnergy", func(payload string) error {
 			var plan struct {
 				Time  time.Time `json:"time"`
