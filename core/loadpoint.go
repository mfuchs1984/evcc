package core

import (
	"errors"
	"fmt"
	"math"
	"reflect"
	"strings"
	"sync"
	"testing"
	"time"

	evbus "github.com/asaskevich/EventBus"
	"github.com/benbjohnson/clock"
	"github.com/cenkalti/backoff/v4"
	"github.com/evcc-io/evcc/api"
	"github.com/evcc-io/evcc/core/coordinator"
	"github.com/evcc-io/evcc/core/keys"
	"github.com/evcc-io/evcc/core/loadpoint"
	"github.com/evcc-io/evcc/core/planner"
	"github.com/evcc-io/evcc/core/session"
	"github.com/evcc-io/evcc/core/soc"
	"github.com/evcc-io/evcc/core/vehicle"
	"github.com/evcc-io/evcc/core/wrapper"
	"github.com/evcc-io/evcc/provider"
	"github.com/evcc-io/evcc/push"
	"github.com/evcc-io/evcc/util"
	"github.com/evcc-io/evcc/util/config"
	"github.com/evcc-io/evcc/util/telemetry"
)

const (
	evChargeStart         = "start"      // update chargeTimer
	evChargeStop          = "stop"       // update chargeTimer
	evChargeCurrent       = "current"    // update fakeChargeMeter
	evChargePower         = "power"      // update chargeRater
	evVehicleConnect      = "connect"    // vehicle connected
	evVehicleDisconnect   = "disconnect" // vehicle disconnected
	evVehicleSoc          = "soc"        // vehicle soc progress
	evVehicleUnidentified = "guest"      // vehicle unidentified

	pvTimer   = "pv"
	pvEnable  = "enable"
	pvDisable = "disable"

	phaseTimer   = "phase"
	phaseScale1p = "scale1p"
	phaseScale3p = "scale3p"

	timerInactive = "inactive"

	minActiveCurrent = 1.0 // minimum current at which a phase is treated as active
	minActiveVoltage = 207 // minimum voltage at which a phase is treated as active

	chargerSwitchDuration = 60 * time.Second // allow out of sync during this timespan
	phaseSwitchDuration   = 60 * time.Second // allow out of sync and do not measure phases during this timespan
)

// elapsed is the time an expired timer will be set to
var elapsed = time.Unix(0, 1)

// PollConfig defines the vehicle polling mode and interval
type PollConfig struct {
	Mode     string        `mapstructure:"mode"`     // polling mode charging (default), connected, always
	Interval time.Duration `mapstructure:"interval"` // interval when not charging
}

// SocConfig defines soc settings, estimation and update behavior
type SocConfig struct {
	Poll     PollConfig `mapstructure:"poll"`
	Estimate *bool      `mapstructure:"estimate"`
}

// Poll modes
const (
	pollCharging  = "charging"
	pollConnected = "connected"
	pollAlways    = "always"

	pollInterval = 60 * time.Minute
)

// ThresholdConfig defines enable/disable hysteresis parameters
type ThresholdConfig struct {
	Delay     time.Duration
	Threshold float64
}

// Task is the task type
type Task = func()

// Loadpoint is responsible for controlling charge depending on
// Soc needs and power availability.
type Loadpoint struct {
	clock    clock.Clock       // mockable time
	bus      evbus.Bus         // event bus
	pushChan chan<- push.Event // notifications
	uiChan   chan<- util.Param // client push messages
	lpChan   chan<- *Loadpoint // update requests
	log      *util.Logger

	// exposed public configuration
	sync.RWMutex // guard status

	vmu   sync.RWMutex   // guard vehicle
	Mode_ api.ChargeMode `mapstructure:"mode"` // Default charge mode, used for disconnect

	Title_          string `mapstructure:"title"`    // UI title
	Priority_       int    `mapstructure:"priority"` // Priority
	ChargerRef      string `mapstructure:"charger"`  // Charger reference
	VehicleRef      string `mapstructure:"vehicle"`  // Vehicle reference
	MeterRef        string `mapstructure:"meter"`    // Charge meter reference
	Soc             SocConfig
	Enable, Disable ThresholdConfig

	// TODO deprecated
	GuardDuration_    time.Duration `mapstructure:"guardduration"` // charger enable/disable minimum holding time
	ConfiguredPhases_ int           `mapstructure:"phases"`
	MinCurrent_       float64       `mapstructure:"minCurrent"`
	MaxCurrent_       float64       `mapstructure:"maxCurrent"`

	minCurrent       float64 // PV mode: start current	Min+PV mode: min current
	maxCurrent       float64 // Max allowed current. Physically ensured by the charger
	configuredPhases int     // Charger configured phase mode 0/1/3
	limitSoc         int     // Session limit for soc
	limitEnergy      float64 // Session limit for energy
	smartCostLimit   float64 // always charge if cost is below this value

	mode                api.ChargeMode
	enabled             bool      // Charger enabled state
	phases              int       // Charger enabled phases, guarded by mutex
	measuredPhases      int       // Charger physically measured phases
	chargeCurrent       float64   // Charger current limit
	socUpdated          time.Time // Soc updated timestamp (poll: connected)
	vehicleDetect       time.Time // Vehicle connected timestamp
	chargerSwitched     time.Time // Charger enabled/disabled timestamp
	phasesSwitched      time.Time // Phase switch timestamp
	vehicleDetectTicker *clock.Ticker
	vehicleIdentifier   string

	charger          api.Charger
	chargeTimer      api.ChargeTimer
	chargeRater      api.ChargeRater
	chargedAtStartup float64 // session energy at startup

	chargeMeter    api.Meter   // Charger usage meter
	vehicle        api.Vehicle // Currently active vehicle
	defaultVehicle api.Vehicle // Default vehicle (disables detection)
	coordinator    coordinator.API
	socEstimator   *soc.Estimator

	// charge planning
	planner     *planner.Planner
	planTime    time.Time // time goal
	planEnergy  float64   // Plan charge energy in kWh (dumb vehicles)
	planSlotEnd time.Time // current plan slot end time
	planActive  bool      // charge plan exists and has a currently active slot

	// cached state
	status         api.ChargeStatus       // Charger status
	remoteDemand   loadpoint.RemoteDemand // External status demand
	chargePower    float64                // Charging power
	chargeCurrents []float64              // Phase currents
	connectedTime  time.Time              // Time when vehicle was connected
	pvTimer        time.Time              // PV enabled/disable timer
	phaseTimer     time.Time              // 1p3p switch timer
	wakeUpTimer    *Timer                 // Vehicle wake-up timeout

	// charge progress
	vehicleSoc              float64        // Vehicle Soc
	chargeDuration          time.Duration  // Charge duration
	sessionEnergy           *EnergyMetrics // Stats for charged energy by session
	chargeRemainingDuration time.Duration  // Remaining charge duration
	chargeRemainingEnergy   float64        // Remaining charge energy in Wh
	progress                *Progress      // Step-wise progress indicator

	// session log
	db      *session.DB
	session *session.Session

	settings *Settings

	tasks *util.Queue[Task] // tasks to be executed
}

// NewLoadpointFromConfig creates a new loadpoint
func NewLoadpointFromConfig(log *util.Logger, settings *Settings, other map[string]interface{}) (*Loadpoint, error) {
	lp := NewLoadpoint(log, settings)
	if err := util.DecodeOther(other, lp); err != nil {
		return nil, err
	}

	// set vehicle polling mode
	switch lp.Soc.Poll.Mode = strings.ToLower(lp.Soc.Poll.Mode); lp.Soc.Poll.Mode {
	case pollCharging:
	case pollConnected, pollAlways:
		lp.log.WARN.Printf("poll mode '%s' may deplete your battery or lead to API misuse. USE AT YOUR OWN RISK.", lp.Soc.Poll)
	default:
		if lp.Soc.Poll.Mode != "" {
			lp.log.WARN.Printf("invalid poll mode: %s", lp.Soc.Poll.Mode)
		}
		lp.Soc.Poll.Mode = pollCharging
	}

	if lp.MeterRef != "" {
		dev, err := config.Meters().ByName(lp.MeterRef)
		if err != nil {
			return nil, err
		}
		lp.chargeMeter = dev.Instance()
	}

	// default vehicle
	if lp.VehicleRef != "" {
		dev, err := config.Vehicles().ByName(lp.VehicleRef)
		if err != nil {
			return nil, err
		}
		lp.defaultVehicle = dev.Instance()
	}

	if lp.ChargerRef == "" {
		return nil, errors.New("missing charger")
	}
	dev, err := config.Chargers().ByName(lp.ChargerRef)
	if err != nil {
		return nil, err
	}
	lp.charger = dev.Instance()
	lp.configureChargerType(lp.charger)

	// phase switching defaults based on charger capabilities
	if !lp.hasPhaseSwitching() {
		lp.configuredPhases = 3
		lp.phases = 3
	}

	// TODO deprecated
	if lp.MinCurrent_ > 0 {
		lp.log.WARN.Println("deprecated: mincurrent setting is ignored, please remove")
		if _, err := lp.settings.Float(keys.MinCurrent); err != nil {
			lp.settings.SetFloat(keys.MinCurrent, lp.MinCurrent_)
		}
	}
	if lp.MaxCurrent_ > 0 {
		lp.log.WARN.Println("deprecated: maxcurrent setting is ignored, please remove")
		if _, err := lp.settings.Float(keys.MaxCurrent); err != nil {
			lp.settings.SetFloat(keys.MaxCurrent, lp.MaxCurrent_)
		}
	}
	if lp.ConfiguredPhases_ > 0 {
		lp.log.WARN.Println("deprecated: phases setting is ignored, please remove")
		if _, err := lp.settings.Int(keys.PhasesConfigured); err != nil {
			lp.settings.SetInt(keys.PhasesConfigured, int64(lp.ConfiguredPhases_))
		}
	}

	// validate thresholds
	if lp.Enable.Threshold > lp.Disable.Threshold {
		lp.log.WARN.Printf("PV mode enable threshold (%.0fW) is larger than disable threshold (%.0fW)", lp.Enable.Threshold, lp.Disable.Threshold)
	} else if lp.Enable.Threshold > 0 {
		lp.log.WARN.Printf("PV mode enable threshold %.0fW > 0 will start PV charging on grid power consumption. Did you mean -%.0f?", lp.Enable.Threshold, lp.Enable.Threshold)
	}

	// choose sane default if mode is not set
	if lp.mode = lp.Mode_; lp.mode == "" {
		lp.mode = api.ModeOff
	}

	return lp, nil
}

// NewLoadpoint creates a Loadpoint with sane defaults
func NewLoadpoint(log *util.Logger, settings *Settings) *Loadpoint {
	clock := clock.New()
	bus := evbus.New()

	lp := &Loadpoint{
		log:        log,      // logger
		settings:   settings, // settings
		clock:      clock,    // mockable time
		bus:        bus,      // event bus
		mode:       api.ModeOff,
		status:     api.StatusNone,
		minCurrent: 6,  // A
		maxCurrent: 16, // A
		Soc: SocConfig{
			Poll: PollConfig{
				Interval: pollInterval,
				Mode:     pollCharging,
			},
		},
		Enable:        ThresholdConfig{Delay: time.Minute, Threshold: 0},     // t, W
		Disable:       ThresholdConfig{Delay: 3 * time.Minute, Threshold: 0}, // t, W
		sessionEnergy: NewEnergyMetrics(),
		progress:      NewProgress(0, 10),     // soc progress indicator
		coordinator:   coordinator.NewDummy(), // dummy vehicle coordinator
		tasks:         util.NewQueue[Task](),  // task queue
	}

	return lp
}

// restoreSettings restores loadpoint settings
func (lp *Loadpoint) restoreSettings() {
	if testing.Testing() {
		return
	}
	if v, err := lp.settings.String(keys.Mode); err == nil && v != "" {
		lp.setMode(api.ChargeMode(v))
	}
	if v, err := lp.settings.Int(keys.PhasesConfigured); err == nil && (v > 0 || lp.hasPhaseSwitching()) {
		lp.setConfiguredPhases(int(v))
		lp.phases = lp.configuredPhases
	}
	if v, err := lp.settings.Float(keys.MinCurrent); err == nil && v > 0 {
		lp.setMinCurrent(v)
	}
	if v, err := lp.settings.Float(keys.MaxCurrent); err == nil && v > 0 {
		lp.setMaxCurrent(v)
	}
	if v, err := lp.settings.Int(keys.LimitSoc); err == nil && v > 0 {
		lp.setLimitSoc(int(v))
	}
	if v, err := lp.settings.Float(keys.LimitEnergy); err == nil && v > 0 {
		lp.setLimitEnergy(v)
	}
	if v, err := lp.settings.Float(keys.SmartCostLimit); err == nil {
		lp.SetSmartCostLimit(v)
	}
	t, err1 := lp.settings.Time(keys.PlanTime)
	v, err2 := lp.settings.Float(keys.PlanEnergy)
	if err1 == nil && err2 == nil {
		lp.setPlanEnergy(t, v)
	}
}

// requestUpdate requests site to update this loadpoint
func (lp *Loadpoint) requestUpdate() {
	select {
	case lp.lpChan <- lp: // request loadpoint update
	default:
	}
}

// configureChargerType ensures that chargeMeter, Rate and Timer can use charger capabilities
func (lp *Loadpoint) configureChargerType(charger api.Charger) {
	var integrated bool

	// ensure charge meter exists
	if lp.chargeMeter == nil {
		integrated = true

		if mt, ok := charger.(api.Meter); ok {
			lp.chargeMeter = mt
		} else {
			mt := new(wrapper.ChargeMeter)
			_ = lp.bus.Subscribe(evChargeCurrent, lp.evChargeCurrentWrappedMeterHandler)
			_ = lp.bus.Subscribe(evChargeStop, func() { mt.SetPower(0) })
			lp.chargeMeter = mt
		}
	}

	// ensure charge rater exists
	// measurement are obtained from separate charge meter if defined
	// (https://github.com/evcc-io/evcc/issues/2469)
	if rt, ok := charger.(api.ChargeRater); ok && integrated {
		lp.chargeRater = rt

		// when restarting in the middle of charging session, use this as negative offset
		if f, err := rt.ChargedEnergy(); err == nil {
			lp.chargedAtStartup = f
		}
	} else {
		rt := wrapper.NewChargeRater(lp.log, lp.chargeMeter)
		_ = lp.bus.Subscribe(evChargePower, rt.SetChargePower)
		_ = lp.bus.Subscribe(evVehicleConnect, func() { rt.StartCharge(false) })
		_ = lp.bus.Subscribe(evChargeStart, func() { rt.StartCharge(true) })
		_ = lp.bus.Subscribe(evChargeStop, rt.StopCharge)
		lp.chargeRater = rt
	}

	// ensure charge timer exists
	if ct, ok := charger.(api.ChargeTimer); ok {
		lp.chargeTimer = ct
	} else {
		ct := wrapper.NewChargeTimer()
		_ = lp.bus.Subscribe(evVehicleConnect, func() { ct.StartCharge(false) })
		_ = lp.bus.Subscribe(evChargeStart, func() { ct.StartCharge(true) })
		_ = lp.bus.Subscribe(evChargeStop, ct.StopCharge)
		lp.chargeTimer = ct
	}

	// add wakeup timer
	lp.wakeUpTimer = NewTimer()
}

// pushEvent sends push messages to clients
func (lp *Loadpoint) pushEvent(event string) {
	lp.pushChan <- push.Event{Event: event}
}

// publish sends values to UI and databases
func (lp *Loadpoint) publish(key string, val interface{}) {
	// test helper
	if lp.uiChan == nil {
		return
	}

	lp.uiChan <- util.Param{Key: key, Val: val}
}

// evChargeStartHandler sends external start event
func (lp *Loadpoint) evChargeStartHandler() {
	lp.log.INFO.Println("start charging ->")
	lp.pushEvent(evChargeStart)

	lp.stopWakeUpTimer()

	// soc update reset
	lp.socUpdated = time.Time{}

	// set created when first charging session segment starts
	lp.updateSession(func(session *session.Session) {
		if session.Created.IsZero() {
			session.Created = lp.clock.Now()
		}
	})
}

// evChargeStopHandler sends external stop event
func (lp *Loadpoint) evChargeStopHandler() {
	lp.log.INFO.Println("stop charging <-")
	lp.pushEvent(evChargeStop)
	if lp.enabled {
		lp.startWakeUpTimer()
	}

	// soc update reset
	provider.ResetCached()
	lp.socUpdated = time.Time{}

	// reset pv enable/disable timer
	// https://github.com/evcc-io/evcc/issues/2289
	if !lp.pvTimer.Equal(elapsed) {
		lp.resetPVTimer()
	}

	lp.stopSession()
}

// evVehicleConnectHandler sends external start event
func (lp *Loadpoint) evVehicleConnectHandler() {
	lp.log.INFO.Printf("car connected")

	// energy
	lp.sessionEnergy.Reset()
	lp.sessionEnergy.Publish("session", lp)
	lp.publish(keys.ChargedEnergy, lp.getChargedEnergy())

	// duration
	lp.connectedTime = lp.clock.Now()
	lp.publish(keys.ConnectedDuration, time.Duration(0))

	// soc update reset
	lp.socUpdated = time.Time{}

	// soc update reset on car change
	if lp.socEstimator != nil {
		lp.socEstimator.Reset()
	}

	// set default or start detection
	if !lp.chargerHasFeature(api.IntegratedDevice) {
		lp.vehicleDefaultOrDetect()
	}

	// immediately allow pv mode activity
	lp.elapsePVTimer()

	// create charging session
	lp.createSession()
}

// evVehicleDisconnectHandler sends external start event
func (lp *Loadpoint) evVehicleDisconnectHandler() {
	lp.log.INFO.Println("car disconnected")

	// session is persisted during evChargeStopHandler which runs before
	lp.clearSession()

	// phases are unknown when vehicle disconnects
	lp.resetMeasuredPhases()

	// energy and duration
	lp.sessionEnergy.Publish("session", lp)
	lp.publish(keys.ChargedEnergy, lp.getChargedEnergy())
	lp.publish(keys.ConnectedDuration, lp.clock.Since(lp.connectedTime).Round(time.Second))

	// forget startup energy offset
	lp.chargedAtStartup = 0

	// remove charger vehicle id and stop potential detection
	lp.setVehicleIdentifier("")
	lp.stopVehicleDetection()

	// set default mode on disconnect
	lp.defaultMode()

	// set default vehicle (may be nil)
	lp.setActiveVehicle(lp.defaultVehicle)

	// soc update reset
	lp.socUpdated = time.Time{}

	// reset session
	lp.SetLimitSoc(0)
	lp.SetLimitEnergy(0)

	// mark plan slot as inactive
	// this will force a deletion of an outdated plan once plan time is expired in GetPlan()
	lp.setPlanActive(false)
}

// evVehicleSocProgressHandler sends external start event
func (lp *Loadpoint) evVehicleSocProgressHandler(soc float64) {
	if lp.progress.NextStep(soc) {
		lp.pushEvent(evVehicleSoc)
	}
}

// evChargeCurrentHandler publishes the charge current
func (lp *Loadpoint) evChargeCurrentHandler(current float64) {
	if !lp.enabled {
		current = 0
	}
	lp.publish(keys.ChargeCurrent, current)
}

// evChargeCurrentWrappedMeterHandler updates the dummy charge meter's charge power.
// This simplifies the main flow where the charge meter can always be treated as present.
// It assumes that the charge meter cannot consume more than total household consumption.
// If physical charge meter is present this handler is not used.
// The actual value is published by the evChargeCurrentHandler
func (lp *Loadpoint) evChargeCurrentWrappedMeterHandler(current float64) {
	power := current * float64(lp.ActivePhases()) * Voltage

	// if disabled we cannot be charging
	if !lp.enabled || !lp.charging() {
		power = 0
	}

	// handler only called if charge meter was replaced by dummy
	lp.chargeMeter.(*wrapper.ChargeMeter).SetPower(power)
}

// defaultMode executes the action
func (lp *Loadpoint) defaultMode() {
	lp.RLock()
	mode := lp.Mode_
	lp.RUnlock()

	if mode != "" && mode != lp.GetMode() {
		lp.SetMode(mode)
	}
}

// Prepare loadpoint configuration by adding missing helper elements
func (lp *Loadpoint) Prepare(uiChan chan<- util.Param, pushChan chan<- push.Event, lpChan chan<- *Loadpoint) {
	lp.uiChan = uiChan
	lp.pushChan = pushChan
	lp.lpChan = lpChan

	// event handlers
	_ = lp.bus.Subscribe(evChargeStart, lp.evChargeStartHandler)
	_ = lp.bus.Subscribe(evChargeStop, lp.evChargeStopHandler)
	_ = lp.bus.Subscribe(evVehicleConnect, lp.evVehicleConnectHandler)
	_ = lp.bus.Subscribe(evVehicleDisconnect, lp.evVehicleDisconnectHandler)
	_ = lp.bus.Subscribe(evChargeCurrent, lp.evChargeCurrentHandler)
	_ = lp.bus.Subscribe(evVehicleSoc, lp.evVehicleSocProgressHandler)

	// restore settings
	lp.restoreSettings()

	// publish initial values
	lp.publish(keys.Title, lp.Title())
	lp.publish(keys.Mode, lp.GetMode())
	lp.publish(keys.Priority, lp.GetPriority())
	lp.publish(keys.MinCurrent, lp.GetMinCurrent())
	lp.publish(keys.MaxCurrent, lp.GetMaxCurrent())

	lp.publish(keys.EnableThreshold, lp.Enable.Threshold)
	lp.publish(keys.DisableThreshold, lp.Disable.Threshold)

	lp.publish(keys.PhasesConfigured, lp.configuredPhases)
	lp.publish(keys.ChargerPhases1p3p, lp.hasPhaseSwitching())
	lp.publish(keys.PhasesEnabled, lp.phases)
	lp.publish(keys.PhasesActive, lp.ActivePhases())
	lp.publishTimer(phaseTimer, 0, timerInactive)
	lp.publishTimer(pvTimer, 0, timerInactive)

	if phases := lp.getChargerPhysicalPhases(); phases != 0 {
		lp.publish(keys.ChargerPhysicalPhases, phases)
	} else {
		lp.publish(keys.ChargerPhysicalPhases, nil)
	}

	// charger features
	for _, f := range []api.Feature{api.IntegratedDevice, api.Heating} {
		lp.publishChargerFeature(f)
	}

	// charger icon
	if c, ok := lp.charger.(api.IconDescriber); ok {
		lp.publish(keys.ChargerIcon, c.Icon())
	} else {
		lp.publish(keys.ChargerIcon, nil)
	}

	// vehicle
	lp.publish(keys.VehicleName, "")
	lp.publish(keys.VehicleOdometer, 0.0)

	// assign and publish default vehicle
	if lp.defaultVehicle != nil {
		lp.setActiveVehicle(lp.defaultVehicle)
	}

	// reset detection state
	lp.publish(keys.VehicleDetectionActive, false)

	// restored settings
	lp.publish(keys.PlanTime, lp.planTime)
	lp.publish(keys.PlanEnergy, lp.planEnergy)
	lp.publish(keys.LimitSoc, lp.limitSoc)
	lp.publish(keys.LimitEnergy, lp.limitEnergy)

	// read initial charger state to prevent immediately disabling charger
	if enabled, err := lp.charger.Enabled(); err == nil {
		if lp.enabled = enabled; enabled {
			// set defined current for use by pv mode
			_ = lp.setLimit(lp.effectiveMinCurrent())
		}
	} else {
		lp.log.ERROR.Printf("charger enabled: %v", err)
	}

	// allow charger to access loadpoint
	if ctrl, ok := lp.charger.(loadpoint.Controller); ok {
		ctrl.LoadpointControl(lp)
	}
}

func (lp *Loadpoint) setAndPublishEnabled(enabled bool) {
	if enabled != lp.enabled {
		lp.log.DEBUG.Printf("charger %s", status[enabled])
		lp.enabled = enabled
	}
	lp.publish(keys.Enabled, enabled)
}

// syncCharger updates charger status and synchronizes it with expectations
func (lp *Loadpoint) syncCharger() error {
	enabled, err := lp.charger.Enabled()
	if err != nil {
		return fmt.Errorf("charger enabled: %w", err)
	}

<<<<<<< HEAD
	consistentState := lp.chargerUpdateCompleted() && lp.phaseSwitchCompleted()
=======
	// some chargers (i.E. Easee in some configurations) disable themself to be able to switch phases
	if !enabled && lp.enabled && !lp.phaseSwitchCompleted() {
		if err := lp.charger.Enable(true); err != nil {
			return fmt.Errorf("charger enable: %w", err)
		}
		return nil
	}
>>>>>>> 92884c27

	if consistentState {
		defer func() {
			lp.setAndPublishEnabled(enabled)
		}()
	}

	// #1: check charger logic, fix charger state if necessary (for chargers that start charging while being disabled)
	if !enabled && lp.charging() {
		lp.log.WARN.Println("charger logic error: disabled but charging")
		enabled = true // treat as enabled when charging
		if consistentState {
			if err := lp.charger.Enable(true); err != nil { // also enable charger to correct internal state
				return fmt.Errorf("charger enable: %w", err)
			}
			lp.elapsePVTimer() // elapse PV timer so loadpoint can immediately switch charger if necessary
			return nil
		}
	}

	// #2: sync charger
	if enabled == lp.enabled {
		// sync max current
		if charger, ok := lp.charger.(api.CurrentGetter); ok && enabled {
			if current, err := charger.GetMaxCurrent(); err == nil {
				// smallest adjustment most PWM-Controllers can do is: 100%÷256×0,6A = 0.234A
				if math.Abs(lp.chargeCurrent-current) > 0.23 {
<<<<<<< HEAD
					if consistentState {
=======
					if lp.chargerUpdateCompleted() {
>>>>>>> 92884c27
						lp.log.WARN.Printf("charger logic error: current mismatch (got %.3gA, expected %.3gA)", current, lp.chargeCurrent)
					}
					lp.chargeCurrent = current
					lp.bus.Publish(evChargeCurrent, lp.chargeCurrent)
				}
			} else if !errors.Is(err, api.ErrNotAvailable) {
				return fmt.Errorf("charger get max current: %w", err)
			}
		}
	} else if !enabled && !lp.phaseSwitchCompleted() {
		// some chargers (i.E. Easee in some configurations) disable themself to be able to switch phases
		// -> enable charger
		if err := lp.charger.Enable(true); err != nil {
			return fmt.Errorf("charger enable: %w", err)
		}
	} else if consistentState && (enabled || lp.connected()) {
		// ignore disabled state if vehicle was disconnected (!lp.enabled && !lp.connected)
		lp.log.WARN.Printf("charger out of sync: expected %vd, got %vd", status[lp.enabled], status[enabled])
	}
	return nil
}

// setLimit applies charger current limits and enables/disables accordingly
func (lp *Loadpoint) setLimit(chargeCurrent float64) error {
	// full amps only?
	if _, ok := lp.charger.(api.ChargerEx); !ok || lp.vehicleHasFeature(api.CoarseCurrent) {
		chargeCurrent = math.Trunc(chargeCurrent)
	}

	// set current
	if chargeCurrent != lp.chargeCurrent && chargeCurrent >= lp.effectiveMinCurrent() {
		var err error
		if charger, ok := lp.charger.(api.ChargerEx); ok {
			err = charger.MaxCurrentMillis(chargeCurrent)
		} else {
			err = lp.charger.MaxCurrent(int64(chargeCurrent))
		}

		if err != nil {
			v := lp.GetVehicle()
			if vv, ok := v.(api.Resurrector); ok && errors.Is(err, api.ErrAsleep) {
				// https://github.com/evcc-io/evcc/issues/8254
				// wakeup vehicle
				lp.log.DEBUG.Printf("max charge current: waking up vehicle")
				if err := vv.WakeUp(); err != nil {
					return fmt.Errorf("wake-up vehicle: %w", err)
				}
			}

			return fmt.Errorf("max charge current %.3gA: %w", chargeCurrent, err)
		}

		lp.log.DEBUG.Printf("max charge current: %.3gA", chargeCurrent)
		lp.chargeCurrent = chargeCurrent
		lp.bus.Publish(evChargeCurrent, chargeCurrent)
	}

	// set enabled/disabled
	if enabled := chargeCurrent >= lp.effectiveMinCurrent(); enabled != lp.enabled {
		if err := lp.charger.Enable(enabled); err != nil {
			v := lp.GetVehicle()
			if vv, ok := v.(api.Resurrector); enabled && ok && errors.Is(err, api.ErrAsleep) {
				// https://github.com/evcc-io/evcc/issues/8254
				// wakeup vehicle
				lp.log.DEBUG.Printf("charger %s: waking up vehicle", status[enabled])
				if err := vv.WakeUp(); err != nil {
					return fmt.Errorf("wake-up vehicle: %w", err)
				}
			}

			return fmt.Errorf("charger %s: %w", status[enabled], err)
		}

		lp.setAndPublishEnabled(enabled)
		lp.chargerSwitched = lp.clock.Now()

		lp.bus.Publish(evChargeCurrent, chargeCurrent)

		// start/stop vehicle wake-up timer
		if enabled {
			lp.startWakeUpTimer()
		} else {
			lp.stopWakeUpTimer()
		}
	}

	return nil
}

// connected returns the EVs connection state
func (lp *Loadpoint) connected() bool {
	status := lp.GetStatus()
	return status == api.StatusB || status == api.StatusC
}

// charging returns the EVs charging state
func (lp *Loadpoint) charging() bool {
	return lp.GetStatus() == api.StatusC
}

// charging returns the EVs charging state
func (lp *Loadpoint) setStatus(status api.ChargeStatus) {
	lp.Lock()
	defer lp.Unlock()
	lp.status = status
}

// socBasedPlanning returns true if vehicle soc (optionally from charger) and capacity are available
func (lp *Loadpoint) socBasedPlanning() bool {
	v := lp.GetVehicle()
	return (v != nil && v.Capacity() > 0) && (lp.vehicleHasSoc() || lp.vehicleSoc > 0)
}

// vehicleHasSoc returns true if active vehicle supports returning soc, i.e. it is not an offline vehicle
func (lp *Loadpoint) vehicleHasSoc() bool {
	return lp.GetVehicle() != nil && !lp.vehicleHasFeature(api.Offline)
}

// remainingLimitEnergy returns missing energy amount in kWh if vehicle has a valid energy target
func (lp *Loadpoint) remainingLimitEnergy() (float64, bool) {
	limit := lp.GetLimitEnergy()
	return max(0, limit-lp.getChargedEnergy()/1e3),
		limit > 0 && !lp.socBasedPlanning()
}

// limitEnergyReached checks if target is configured and reached
func (lp *Loadpoint) limitEnergyReached() bool {
	f, ok := lp.remainingLimitEnergy()
	return ok && f <= 0
}

// limitSocReached returns true if the effective limit has been reached
func (lp *Loadpoint) limitSocReached() bool {
	limit := lp.effectiveLimitSoc()
	return limit > 0 && limit < 100 && lp.vehicleSoc >= float64(limit)
}

// minSocNotReached checks if minimum is configured and not reached.
// If vehicle is not configured this will always return false
func (lp *Loadpoint) minSocNotReached() bool {
	v := lp.GetVehicle()
	if v == nil {
		return false
	}

	minSoc := vehicle.Settings(lp.log, v).GetMinSoc()
	if minSoc == 0 {
		return false
	}

	if lp.vehicleSoc != 0 {
		active := lp.vehicleSoc < float64(minSoc)
		if active {
			lp.log.DEBUG.Printf("forced charging at vehicle soc %.0f%% (< %.0f%% min soc)", lp.vehicleSoc, float64(minSoc))
		}
		return active
	}

	minEnergy := v.Capacity() * float64(minSoc) / 100 / soc.ChargeEfficiency
	return minEnergy > 0 && lp.getChargedEnergy() < minEnergy
}

// disableUnlessClimater disables the charger unless climate is active
func (lp *Loadpoint) disableUnlessClimater() error {
	var current float64 // zero disables
	if lp.vehicleClimateActive() {
		current = lp.effectiveMinCurrent()
	}

	return lp.setLimit(current)
}

// remoteControlled returns true if remote control status is active
func (lp *Loadpoint) remoteControlled(demand loadpoint.RemoteDemand) bool {
	lp.Lock()
	defer lp.Unlock()

	return lp.remoteDemand == demand
}

// statusEvents converts the observed charger status change into a logical sequence of events
func statusEvents(prevStatus, status api.ChargeStatus) []string {
	res := make([]string, 0, 2)

	// changed from A - connected
	if prevStatus == api.StatusA || (status != api.StatusA && prevStatus == api.StatusNone) {
		res = append(res, evVehicleConnect)
	}

	// changed to C - start charging
	if status == api.StatusC {
		res = append(res, evChargeStart)
	}

	// changed from C - stop charging
	if prevStatus == api.StatusC {
		res = append(res, evChargeStop)
	}

	// changed to A - disconnected
	if status == api.StatusA {
		res = append(res, evVehicleDisconnect)
	}

	return res
}

// updateChargerStatus updates charger status and detects car connected/disconnected events
func (lp *Loadpoint) updateChargerStatus() error {
	status, err := lp.charger.Status()
	if err != nil {
		return fmt.Errorf("charger status: %w", err)
	}

	lp.log.DEBUG.Printf("charger status: %s", status)

	if prevStatus := lp.GetStatus(); status != prevStatus {
		lp.setStatus(status)

		for _, ev := range statusEvents(prevStatus, status) {
			lp.bus.Publish(ev)

			// send connect/disconnect events except during startup
			if prevStatus != api.StatusNone {
				switch ev {
				case evVehicleConnect:
					lp.pushEvent(evVehicleConnect)
				case evVehicleDisconnect:
					lp.pushEvent(evVehicleDisconnect)
				}
			}
		}

		// update whenever there is a state change
		lp.bus.Publish(evChargeCurrent, lp.chargeCurrent)
	}

	return nil
}

// effectiveCurrent returns the currently effective charging current
func (lp *Loadpoint) effectiveCurrent() float64 {
	if !lp.charging() {
		return 0
	}

	// adjust actual current for vehicles like Zoe where it remains below target
	if lp.chargeCurrents != nil {
		cur := max(lp.chargeCurrents[0], lp.chargeCurrents[1], lp.chargeCurrents[2])
		return min(cur+2.0, lp.chargeCurrent)
	}

	return lp.chargeCurrent
}

// elapsePVTimer puts the pv enable/disable timer into elapsed state
func (lp *Loadpoint) elapsePVTimer() {
	if lp.pvTimer.Equal(elapsed) {
		return
	}

	lp.log.DEBUG.Printf("pv timer elapse")

	lp.pvTimer = elapsed
	lp.publishTimer(pvTimer, 0, timerInactive)
}

// resetPVTimer resets the pv enable/disable timer to disabled state
func (lp *Loadpoint) resetPVTimer(typ ...string) {
	if lp.pvTimer.IsZero() {
		return
	}

	msg := "pv timer reset"
	if len(typ) == 1 {
		msg = fmt.Sprintf("pv %s timer reset", typ[0])
	}
	lp.log.DEBUG.Printf(msg)

	lp.pvTimer = time.Time{}
	lp.publishTimer(pvTimer, 0, timerInactive)
}

// resetPhaseTimer resets the phase switch timer to disabled state
func (lp *Loadpoint) resetPhaseTimer() {
	if lp.phaseTimer.IsZero() {
		return
	}

	lp.phaseTimer = time.Time{}
	lp.publishTimer(phaseTimer, 0, timerInactive)
}

// scalePhasesRequired validates if fixed phase configuration matches enabled phases
func (lp *Loadpoint) scalePhasesRequired() bool {
	return lp.hasPhaseSwitching() && lp.configuredPhases != 0 && lp.configuredPhases != lp.GetPhases()
}

// scalePhasesIfAvailable scales if api.PhaseSwitcher is available
func (lp *Loadpoint) scalePhasesIfAvailable(phases int) error {
	if lp.configuredPhases != 0 {
		phases = lp.configuredPhases
	}

	if lp.hasPhaseSwitching() {
		return lp.scalePhases(phases)
	}

	return nil
}

// scalePhases adjusts the number of active phases and returns the appropriate charging current.
// Returns api.ErrNotAvailable if api.PhaseSwitcher is not available.
func (lp *Loadpoint) scalePhases(phases int) error {
	cp, ok := lp.charger.(api.PhaseSwitcher)
	if !ok {
		panic("charger does not implement api.PhaseSwitcher")
	}

	if lp.GetPhases() != phases {
		// switch phases
		if err := cp.Phases1p3p(phases); err != nil {
			return fmt.Errorf("switch phases: %w", err)
		}

		lp.log.DEBUG.Printf("switched phases: %dp", phases)

		// prevent premature measurement of active phases
		lp.phasesSwitched = lp.clock.Now()

		// update setting and reset timer
		lp.setPhases(phases)
	}

	return nil
}

// fastCharging scales to 3p if available and sets maximum current
func (lp *Loadpoint) fastCharging() error {
	err := lp.scalePhasesIfAvailable(3)
	if err == nil {
		err = lp.setLimit(lp.effectiveMaxCurrent())
	}
	return err
}

// pvScalePhases switches phases if necessary and returns if switch occurred
func (lp *Loadpoint) pvScalePhases(sitePower, minCurrent, maxCurrent float64) bool {
	phases := lp.GetPhases()

	// observed phase state inconsistency
	// - https://github.com/evcc-io/evcc/issues/1572
	// - https://github.com/evcc-io/evcc/issues/2230
	// - https://github.com/evcc-io/evcc/issues/2613
	measuredPhases := lp.getMeasuredPhases()
	if phases > 0 && phases < measuredPhases {
		if lp.chargerUpdateCompleted() {
			lp.log.WARN.Printf("ignoring inconsistent phases: %dp < %dp observed active", phases, measuredPhases)
		}
		lp.resetMeasuredPhases()
	}

	var waiting bool
	activePhases := lp.ActivePhases()
	availablePower := lp.chargePower - sitePower
	scalable := (sitePower > 0 || !lp.enabled) && activePhases > 1 && lp.configuredPhases < 3

	// scale down phases
	if targetCurrent := powerToCurrent(availablePower, activePhases); targetCurrent < minCurrent && scalable {
		lp.log.DEBUG.Printf("available power %.0fW < %.0fW min %dp threshold", availablePower, float64(activePhases)*Voltage*minCurrent, activePhases)

		if !lp.charging() { // scale immediately if not charging
			lp.phaseTimer = elapsed
		}

		if lp.phaseTimer.IsZero() {
			lp.log.DEBUG.Printf("start phase %s timer", phaseScale1p)
			lp.phaseTimer = lp.clock.Now()
		}

		lp.publishTimer(phaseTimer, lp.Disable.Delay, phaseScale1p)

		if elapsed := lp.clock.Since(lp.phaseTimer); elapsed >= lp.Disable.Delay {
			if err := lp.scalePhases(1); err != nil {
				lp.log.ERROR.Println(err)
			}
			return true
		}

		waiting = true
	}

	maxPhases := lp.maxActivePhases()
	target1pCurrent := powerToCurrent(availablePower, 1)
	scalable = maxPhases > 1 && phases < maxPhases && target1pCurrent > maxCurrent

	// scale up phases
	if targetCurrent := powerToCurrent(availablePower, maxPhases); targetCurrent >= minCurrent && scalable {
		lp.log.DEBUG.Printf("available power %.0fW > %.0fW min %dp threshold", availablePower, 3*Voltage*minCurrent, maxPhases)

		if !lp.charging() { // scale immediately if not charging
			lp.phaseTimer = elapsed
		}

		if lp.phaseTimer.IsZero() {
			lp.log.DEBUG.Printf("start phase %s timer", phaseScale3p)
			lp.phaseTimer = lp.clock.Now()
		}

		lp.publishTimer(phaseTimer, lp.Enable.Delay, phaseScale3p)

		if elapsed := lp.clock.Since(lp.phaseTimer); elapsed >= lp.Enable.Delay {
			if err := lp.scalePhases(3); err != nil {
				lp.log.ERROR.Println(err)
			}
			return true
		}

		waiting = true
	}

	// reset timer to disabled state
	if !waiting && !lp.phaseTimer.IsZero() {
		lp.resetPhaseTimer()
	}

	return false
}

// TODO move up to timer functions
func (lp *Loadpoint) publishTimer(name string, delay time.Duration, action string) {
	timer := lp.pvTimer
	if name == phaseTimer {
		timer = lp.phaseTimer
	}

	remaining := delay - lp.clock.Since(timer)
	if remaining < 0 {
		remaining = 0
	}

	lp.publish(name+"Action", action)
	lp.publish(name+"Remaining", remaining)

	if action == timerInactive {
		lp.log.DEBUG.Printf("%s timer %s", name, action)
	} else {
		lp.log.DEBUG.Printf("%s %s in %v", name, action, remaining.Round(time.Second))
	}
}

// pvMaxCurrent calculates the maximum target current for PV mode
func (lp *Loadpoint) pvMaxCurrent(mode api.ChargeMode, sitePower float64, batteryBuffered, batteryStart bool) float64 {
	// read only once to simplify testing
	minCurrent := lp.effectiveMinCurrent()
	maxCurrent := lp.effectiveMaxCurrent()

	// switch phases up/down
	if lp.hasPhaseSwitching() {
		_ = lp.pvScalePhases(sitePower, minCurrent, maxCurrent)
	}

	// calculate target charge current from delta power and actual current
	effectiveCurrent := lp.effectiveCurrent()
	activePhases := lp.ActivePhases()
	deltaCurrent := powerToCurrent(-sitePower, activePhases)
	targetCurrent := max(effectiveCurrent+deltaCurrent, 0)

	lp.log.DEBUG.Printf("pv charge current: %.3gA = %.3gA + %.3gA (%.0fW @ %dp)", targetCurrent, effectiveCurrent, deltaCurrent, sitePower, activePhases)

	// in MinPV mode or under special conditions return at least minCurrent
	if (mode == api.ModeMinPV || batteryStart || batteryBuffered && lp.charging()) && targetCurrent < minCurrent {
		return minCurrent
	}

	if mode == api.ModePV && lp.enabled && targetCurrent < minCurrent {
		projectedSitePower := sitePower
		if !lp.phaseTimer.IsZero() {
			// calculate site power after a phase switch from activePhases phases -> 1 phase
			// notes: activePhases can be 1, 2 or 3 and phaseTimer can only be active if lp current is already at minCurrent
			projectedSitePower -= Voltage * minCurrent * float64(activePhases-1)
		}
		// kick off disable sequence
		if projectedSitePower >= lp.Disable.Threshold {
			lp.log.DEBUG.Printf("projected site power %.0fW >= %.0fW disable threshold", projectedSitePower, lp.Disable.Threshold)

			if lp.pvTimer.IsZero() {
				lp.log.DEBUG.Printf("pv disable timer start: %v", lp.Disable.Delay)
				lp.pvTimer = lp.clock.Now()
			}

			lp.publishTimer(pvTimer, lp.Disable.Delay, pvDisable)

			elapsed := lp.clock.Since(lp.pvTimer)
			if elapsed >= lp.Disable.Delay {
				lp.log.DEBUG.Println("pv disable timer elapsed")
				return 0
			}

			// suppress duplicate log message after timer started
			if elapsed > time.Second {
				lp.log.DEBUG.Printf("pv disable timer remaining: %v", (lp.Disable.Delay - elapsed).Round(time.Second))
			}
		} else {
			// reset timer
			lp.resetPVTimer("disable")
		}

		// lp.log.DEBUG.Println("pv disable timer: keep enabled")
		return minCurrent
	}

	if mode == api.ModePV && !lp.enabled {
		// kick off enable sequence
		if (lp.Enable.Threshold == 0 && targetCurrent >= minCurrent) ||
			(lp.Enable.Threshold != 0 && sitePower <= lp.Enable.Threshold) {
			lp.log.DEBUG.Printf("site power %.0fW <= %.0fW enable threshold", sitePower, lp.Enable.Threshold)

			if lp.pvTimer.IsZero() {
				lp.log.DEBUG.Printf("pv enable timer start: %v", lp.Enable.Delay)
				lp.pvTimer = lp.clock.Now()
			}

			lp.publishTimer(pvTimer, lp.Enable.Delay, pvEnable)

			elapsed := lp.clock.Since(lp.pvTimer)
			if elapsed >= lp.Enable.Delay {
				lp.log.DEBUG.Println("pv enable timer elapsed")
				return minCurrent
			}

			// suppress duplicate log message after timer started
			if elapsed > time.Second {
				lp.log.DEBUG.Printf("pv enable timer remaining: %v", (lp.Enable.Delay - elapsed).Round(time.Second))
			}
		} else {
			// reset timer
			lp.resetPVTimer("enable")
		}

		// lp.log.DEBUG.Println("pv enable timer: keep disabled")
		return 0
	}

	// reset timer to disabled state
	lp.resetPVTimer()

	// cap at maximum current
	targetCurrent = min(targetCurrent, maxCurrent)

	return targetCurrent
}

// UpdateChargePower updates charge meter power
func (lp *Loadpoint) UpdateChargePower() {
	bo := backoff.NewExponentialBackOff()
	bo.MaxElapsedTime = time.Second

	if err := backoff.Retry(func() error {
		value, err := lp.chargeMeter.CurrentPower()
		if err != nil {
			return err
		}

		lp.Lock()
		lp.chargePower = value // update value if no error
		lp.Unlock()

		lp.log.DEBUG.Printf("charge power: %.0fW", value)
		lp.publish(keys.ChargePower, value)

		// https://github.com/evcc-io/evcc/issues/2153
		// https://github.com/evcc-io/evcc/issues/6986
		if lp.chargePower < -20 {
			lp.log.WARN.Printf("charge power must not be negative: %.0f", lp.chargePower)
		}

		return nil
	}, bo); err != nil {
		lp.log.ERROR.Printf("charge meter: %v", err)
	}
}

// updateChargeCurrents uses PhaseCurrents interface to count phases with current >=1A
func (lp *Loadpoint) updateChargeCurrents() {
	lp.chargeCurrents = nil

	phaseMeter, ok := lp.chargeMeter.(api.PhaseCurrents)
	if !ok {
		return // don't guess
	}

	i1, i2, i3, err := phaseMeter.Currents()
	if err != nil {
		lp.log.ERROR.Printf("charge meter: %v", err)
		return
	}

	lp.chargeCurrents = []float64{i1, i2, i3}
	lp.log.DEBUG.Printf("charge currents: %.3gA", lp.chargeCurrents)
	lp.publish(keys.ChargeCurrents, lp.chargeCurrents)

	if lp.charging() && lp.phaseSwitchCompleted() {
		var phases int
		for _, i := range lp.chargeCurrents {
			if i > minActiveCurrent {
				phases++
			}
		}

		if phases >= 1 {
			lp.Lock()
			lp.measuredPhases = phases
			lp.Unlock()

			lp.log.DEBUG.Printf("detected active phases: %dp", phases)
			lp.publish(keys.PhasesActive, phases)
		}
	}
}

// updateChargeVoltages uses PhaseVoltages interface to count phases with nominal grid voltage
func (lp *Loadpoint) updateChargeVoltages() {
	if lp.hasPhaseSwitching() {
		return // we don't need the voltages
	}

	phaseMeter, ok := lp.chargeMeter.(api.PhaseVoltages)
	if !ok {
		return // don't guess
	}

	u1, u2, u3, err := phaseMeter.Voltages()
	if err != nil {
		lp.log.ERROR.Printf("charge meter: %v", err)
		return
	}

	chargeVoltages := []float64{u1, u2, u3}
	lp.log.DEBUG.Printf("charge voltages: %.3gV", chargeVoltages)
	lp.publish(keys.ChargeVoltages, chargeVoltages)

	// Quine-McCluskey for (¬L1∧L2∧¬L3) ∨ (L1∧L2∧¬L3) ∨ (¬L1∧¬L2∧L3) ∨ (L1∧¬L2∧L3) ∨ (¬L1∧L2∧L3) -> ¬L1 ∧ L3 ∨ L2 ∧ ¬L3 ∨ ¬L2 ∧ L3
	if !(u1 >= minActiveVoltage) && (u3 >= minActiveVoltage) || (u2 >= minActiveVoltage) && !(u3 >= minActiveVoltage) || !(u2 >= minActiveVoltage) && (u3 >= minActiveVoltage) {
		lp.log.WARN.Printf("invalid phase wiring between charge meter and charger")
	}

	var phases int
	if (u1 >= minActiveVoltage) || (u2 >= minActiveVoltage) || (u3 >= minActiveVoltage) {
		phases = 3
	}
	if (u1 >= minActiveVoltage) && (u2 < minActiveVoltage) && (u3 < minActiveVoltage) {
		phases = 1
	}

	if phases >= 1 {
		lp.log.DEBUG.Printf("detected connected phases: %dp", phases)
		lp.setPhases(phases)
	}
}

// publish charged energy and duration
func (lp *Loadpoint) publishChargeProgress() {
	if f, err := lp.chargeRater.ChargedEnergy(); err == nil {
		// workaround for Go-E resetting during disconnect, see
		// https://github.com/evcc-io/evcc/issues/5092
		if f > lp.chargedAtStartup {
			added, addedGreen := lp.sessionEnergy.Update(f - lp.chargedAtStartup)
			if telemetry.Enabled() && added > 0 {
				telemetry.UpdateEnergy(added, addedGreen)
			}
		}
	} else {
		lp.log.ERROR.Printf("charge rater: %v", err)
	}

	if d, err := lp.chargeTimer.ChargingTime(); err == nil {
		lp.chargeDuration = d.Round(time.Second)
	} else {
		lp.log.ERROR.Printf("charge timer: %v", err)
	}

	// TODO check if "session" prefix required?
	lp.sessionEnergy.Publish("session", lp)

	// TODO deprecated: use sessionEnergy instead
	lp.publish(keys.ChargedEnergy, lp.getChargedEnergy())
	lp.publish(keys.ChargeDuration, lp.chargeDuration)
	if _, ok := lp.chargeMeter.(api.MeterEnergy); ok {
		lp.publish(keys.ChargeTotalImport, lp.chargeMeterTotal())
	}
}

// publish state of charge, remaining charge duration and range
func (lp *Loadpoint) publishSocAndRange() {
	soc, err := lp.chargerSoc()

	// guard for socEstimator removed by api
	if lp.socEstimator == nil || (!lp.vehicleHasSoc() && err != nil) {
		// This is a workaround for heaters. Without vehicle, the soc estimator is not initialized.
		// We need to check if the charger can provide soc and use it if available.
		if err == nil {
			lp.vehicleSoc = soc
			lp.publish(keys.VehicleSoc, lp.vehicleSoc)
		}

		return
	}

	if err == nil || lp.chargerHasFeature(api.IntegratedDevice) || lp.vehicleSocPollAllowed() {
		lp.socUpdated = lp.clock.Now()

		f, err := lp.socEstimator.Soc(lp.getChargedEnergy())
		if err != nil {
			if errors.Is(err, api.ErrMustRetry) {
				lp.socUpdated = time.Time{}
			} else {
				lp.log.ERROR.Printf("vehicle soc: %v", err)
			}

			return
		}

		lp.vehicleSoc = f
		lp.log.DEBUG.Printf("vehicle soc: %.0f%%", lp.vehicleSoc)
		lp.publish(keys.VehicleSoc, lp.vehicleSoc)

		// vehicle target soc
		// TODO take vehicle api limits into account
		apiLimitSoc := 100
		if vs, ok := lp.GetVehicle().(api.SocLimiter); ok {
			if limit, err := vs.GetLimitSoc(); err == nil {
				apiLimitSoc = int(limit)
				lp.log.DEBUG.Printf("vehicle soc limit: %d%%", limit)
				lp.publish(keys.VehicleLimitSoc, limit)
			} else if !errors.Is(err, api.ErrNotAvailable) {
				lp.log.ERROR.Printf("vehicle soc limit: %v", err)
			}
		}

		// use minimum of vehicle and loadpoint
		limitSoc := min(apiLimitSoc, lp.effectiveLimitSoc())

		var d time.Duration
		if lp.charging() {
			d = lp.socEstimator.RemainingChargeDuration(limitSoc, lp.chargePower)
		}
		lp.SetRemainingDuration(d)

		lp.SetRemainingEnergy(1e3 * lp.socEstimator.RemainingChargeEnergy(limitSoc))

		// range
		if vs, ok := lp.GetVehicle().(api.VehicleRange); ok {
			if rng, err := vs.Range(); err == nil {
				lp.log.DEBUG.Printf("vehicle range: %dkm", rng)
				lp.publish(keys.VehicleRange, rng)
			} else {
				lp.log.ERROR.Printf("vehicle range: %v", err)
			}
		}

		// trigger message after variables are updated
		lp.bus.Publish(evVehicleSoc, f)
	}
}

// addTask adds a single task to the queue
func (lp *Loadpoint) addTask(task func()) {
	// test guard
	if lp.tasks != nil {
		// don't add twice
		if t, ok := lp.tasks.First(); ok &&
			reflect.ValueOf(t).Pointer() == reflect.ValueOf(task).Pointer() {
			return
		}
		lp.tasks.Enqueue(task)
	}
}

// processTasks executes a single task from the queue
func (lp *Loadpoint) processTasks() {
	// test guard
	if lp.tasks != nil {
		if task, ok := lp.tasks.Dequeue(); ok {
			task()
		}
	}
}

// startWakeUpTimer starts wakeUpTimer
func (lp *Loadpoint) startWakeUpTimer() {
	lp.log.DEBUG.Printf("wake-up timer: start")
	lp.wakeUpTimer.Start()
}

// stopWakeUpTimer stops wakeUpTimer
func (lp *Loadpoint) stopWakeUpTimer() {
	lp.log.DEBUG.Printf("wake-up timer: stop")
	lp.wakeUpTimer.Stop()
}

// chargerUpdateCompleted returns true if enable command should be already processed by the charger (so we can try to sync charger and loadpoint)
func (lp *Loadpoint) chargerUpdateCompleted() bool {
	return time.Since(lp.chargerSwitched) > chargerSwitchDuration
}

// phaseSwitchCompleted returns true if phase switch command should be already processed by the charger (so we can try to sync charger and loadpoint and are able to measure currents)
func (lp *Loadpoint) phaseSwitchCompleted() bool {
	return time.Since(lp.phasesSwitched) > phaseSwitchDuration
}

// Update is the main control function. It reevaluates meters and charger state
func (lp *Loadpoint) Update(sitePower float64, autoCharge, batteryBuffered, batteryStart bool, greenShare float64, effPrice, effCo2 *float64) {
	lp.publish(keys.SmartCostActive, autoCharge)
	lp.processTasks()

	// read and publish meters first- charge power has already been updated by the site
	lp.updateChargeVoltages()
	lp.updateChargeCurrents()

	lp.sessionEnergy.SetEnvironment(greenShare, effPrice, effCo2)

	// update ChargeRater here to make sure initial meter update is caught
	lp.bus.Publish(evChargeCurrent, lp.chargeCurrent)
	lp.bus.Publish(evChargePower, lp.chargePower)

	// update progress and soc before status is updated
	lp.publishChargeProgress()
	lp.PublishEffectiveValues()

	// read and publish status
	if err := lp.updateChargerStatus(); err != nil {
		lp.log.ERROR.Println(err)
		return
	}

	lp.publish(keys.Connected, lp.connected())
	lp.publish(keys.Charging, lp.charging())

	// identify connected vehicle
	if lp.connected() && !lp.chargerHasFeature(api.IntegratedDevice) {
		// read identity and run associated action
		lp.identifyVehicle()

		// find vehicle by status for a couple of minutes after connecting
		if lp.vehicleUnidentified() {
			lp.identifyVehicleByStatus()
		}
	}

	// publish soc after updating charger status to make sure
	// initial update of connected state matches charger status
	lp.publishSocAndRange()

	// sync settings with charger
	if err := lp.syncCharger(); err != nil {
		lp.log.ERROR.Println(err)
		return
	}

	// check if car connected and ready for charging
	var err error

	// track if remote disabled is actually active
	remoteDisabled := loadpoint.RemoteEnable

	mode := lp.GetMode()
	lp.publish(keys.Mode, mode)

	// update and publish plan without being short-circuited by modes etc.
	plannerActive := lp.plannerActive()

	// execute loading strategy
	switch {
	case !lp.connected():
		// always disable charger if not connected
		// https://github.com/evcc-io/evcc/issues/105
		err = lp.setLimit(0)

	case lp.scalePhasesRequired():
		err = lp.scalePhases(lp.configuredPhases)

	case lp.remoteControlled(loadpoint.RemoteHardDisable):
		remoteDisabled = loadpoint.RemoteHardDisable
		fallthrough

	case mode == api.ModeOff:
		err = lp.setLimit(0)

	// minimum or target charging
	case lp.minSocNotReached() || plannerActive:
		err = lp.fastCharging()
		lp.resetPhaseTimer()
		lp.elapsePVTimer() // let PV mode disable immediately afterwards

	case lp.limitEnergyReached():
		lp.log.DEBUG.Printf("limitEnergy reached: %.0fkWh > %0.1fkWh", lp.getChargedEnergy()/1e3, lp.limitEnergy)
		err = lp.disableUnlessClimater()

	case lp.limitSocReached():
		lp.log.DEBUG.Printf("limitSoc reached: %.1f%% > %d%%", lp.vehicleSoc, lp.effectiveLimitSoc())
		err = lp.disableUnlessClimater()

	// immediate charging- must be placed after limits are evaluated
	case mode == api.ModeNow:
		err = lp.fastCharging()

	case mode == api.ModeMinPV || mode == api.ModePV:
		// cheap tariff
		if autoCharge && lp.EffectivePlanTime().IsZero() {
			err = lp.fastCharging()
			lp.resetPhaseTimer()
			lp.elapsePVTimer() // let PV mode disable immediately afterwards
			break
		}

		targetCurrent := lp.pvMaxCurrent(mode, sitePower, batteryBuffered, batteryStart)

		if targetCurrent == 0 && lp.vehicleClimateActive() {
			targetCurrent = lp.effectiveMinCurrent()
		}

		// Sunny Home Manager
		if lp.remoteControlled(loadpoint.RemoteSoftDisable) {
			remoteDisabled = loadpoint.RemoteSoftDisable
			targetCurrent = 0
		}

		err = lp.setLimit(targetCurrent)
	}

	// Wake-up checks
	if lp.enabled && lp.status == api.StatusB &&
		// TODO take vehicle api limits into account
		int(lp.vehicleSoc) < lp.effectiveLimitSoc() && lp.wakeUpTimer.Expired() {
		lp.wakeUpVehicle()
	}

	// effective disabled status
	if remoteDisabled != loadpoint.RemoteEnable {
		lp.publish(keys.RemoteDisabled, remoteDisabled)
	}

	// log any error
	if err != nil {
		lp.log.ERROR.Println(err)
	}
}<|MERGE_RESOLUTION|>--- conflicted
+++ resolved
@@ -666,17 +666,7 @@
 		return fmt.Errorf("charger enabled: %w", err)
 	}
 
-<<<<<<< HEAD
 	consistentState := lp.chargerUpdateCompleted() && lp.phaseSwitchCompleted()
-=======
-	// some chargers (i.E. Easee in some configurations) disable themself to be able to switch phases
-	if !enabled && lp.enabled && !lp.phaseSwitchCompleted() {
-		if err := lp.charger.Enable(true); err != nil {
-			return fmt.Errorf("charger enable: %w", err)
-		}
-		return nil
-	}
->>>>>>> 92884c27
 
 	if consistentState {
 		defer func() {
@@ -704,11 +694,7 @@
 			if current, err := charger.GetMaxCurrent(); err == nil {
 				// smallest adjustment most PWM-Controllers can do is: 100%÷256×0,6A = 0.234A
 				if math.Abs(lp.chargeCurrent-current) > 0.23 {
-<<<<<<< HEAD
 					if consistentState {
-=======
-					if lp.chargerUpdateCompleted() {
->>>>>>> 92884c27
 						lp.log.WARN.Printf("charger logic error: current mismatch (got %.3gA, expected %.3gA)", current, lp.chargeCurrent)
 					}
 					lp.chargeCurrent = current
@@ -728,6 +714,7 @@
 		// ignore disabled state if vehicle was disconnected (!lp.enabled && !lp.connected)
 		lp.log.WARN.Printf("charger out of sync: expected %vd, got %vd", status[lp.enabled], status[enabled])
 	}
+
 	return nil
 }
 
