package cmd

import (
	"fmt"
	"strings"

	"github.com/evcc-io/evcc/util/config"
	"github.com/evcc-io/evcc/util/templates"
	"github.com/spf13/cobra"
)

// deviceCmd represents the device debug command
var deviceCmd = &cobra.Command{
	Use:   "device",
	Short: "Query database-configured devices (debug only)",
	Run:   runDevice,
}

func init() {
	rootCmd.AddCommand(deviceCmd)
}

func runDevice(cmd *cobra.Command, args []string) {
	// load config
	if err := loadConfigFile(&conf, !cmd.Flag(flagIgnoreDatabase).Changed); err != nil {
		log.FATAL.Fatal(err)
	}

	// setup environment
	if err := configureEnvironment(cmd, &conf); err != nil {
		log.FATAL.Fatal(err)
	}

	for _, class := range []templates.Class{templates.Meter, templates.Charger, templates.Vehicle} {
		devs, err := config.ConfigurationsByClass(class)
		if err != nil {
			log.FATAL.Fatal(err)
		}

		if len(devs) == 0 {
			continue
		}

		fmt.Println(class)
		fmt.Println(strings.Repeat("-", len(class.String())))

		for _, d := range devs {
			fmt.Printf("%d. %s\n", d.ID, d.Type)
<<<<<<< HEAD

			details := slices.SortedFunc(slices.Values(d.Details), func(i, j config.ConfigDetail) int {
				return cmp.Compare(i.Key, j.Key)
			})

			for _, d := range details {
				fmt.Printf("%s: %s\n", d.Key, d.Value)
			}

=======
			fmt.Println(d.Value)
>>>>>>> 061beab0
			fmt.Println()
		}
	}

	// wait for shutdown
	<-shutdownDoneC()
}<|MERGE_RESOLUTION|>--- conflicted
+++ resolved
@@ -46,19 +46,7 @@
 
 		for _, d := range devs {
 			fmt.Printf("%d. %s\n", d.ID, d.Type)
-<<<<<<< HEAD
-
-			details := slices.SortedFunc(slices.Values(d.Details), func(i, j config.ConfigDetail) int {
-				return cmp.Compare(i.Key, j.Key)
-			})
-
-			for _, d := range details {
-				fmt.Printf("%s: %s\n", d.Key, d.Value)
-			}
-
-=======
 			fmt.Println(d.Value)
->>>>>>> 061beab0
 			fmt.Println()
 		}
 	}
