--- conflicted
+++ resolved
@@ -7,10 +7,7 @@
 	"strings"
 
 	"dario.cat/mergo"
-<<<<<<< HEAD
 	"github.com/evcc-io/evcc/api"
-=======
->>>>>>> 2220684e
 )
 
 const (
