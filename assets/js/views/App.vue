--- conflicted
+++ resolved
@@ -16,12 +16,9 @@
 import store from "../store";
 import GlobalSettingsModal from "../components/GlobalSettingsModal.vue";
 import BatterySettingsModal from "../components/BatterySettingsModal.vue";
-<<<<<<< HEAD
 import OfflineIndicator from "../components/OfflineIndicator.vue";
-=======
 import PasswordModal from "../components/PasswordModal.vue";
 import LoginModal from "../components/LoginModal.vue";
->>>>>>> c00a5b14
 import HelpModal from "../components/HelpModal.vue";
 import collector from "../mixins/collector";
 import { updateAuthStatus } from "../auth";
@@ -38,17 +35,14 @@
 
 export default {
 	name: "App",
-<<<<<<< HEAD
-	components: { GlobalSettingsModal, HelpModal, BatterySettingsModal, OfflineIndicator },
-=======
 	components: {
 		GlobalSettingsModal,
 		HelpModal,
 		BatterySettingsModal,
 		PasswordModal,
 		LoginModal,
+		OfflineIndicator,
 	},
->>>>>>> c00a5b14
 	mixins: [collector],
 	props: {
 		notifications: Array,
