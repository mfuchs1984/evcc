package ocpp

import (
	"strconv"
	"strings"
	"time"

	"github.com/lorenzodonini/ocpp-go/ocpp1.6/core"
	"github.com/lorenzodonini/ocpp-go/ocpp1.6/remotetrigger"
	"github.com/lorenzodonini/ocpp-go/ocpp1.6/smartcharging"
	"github.com/lorenzodonini/ocpp-go/ocpp1.6/types"
	"github.com/samber/lo"
)

func (cp *CP) Setup(meterValues string, meterInterval time.Duration) error {
	if err := cp.ChangeAvailabilityRequest(0, core.AvailabilityTypeOperative); err != nil {
		cp.log.DEBUG.Printf("failed configuring availability: %v", err)
	}

	// auto configuration
	desiredMeasurands := "Power.Active.Import,Energy.Active.Import.Register,Current.Import,Voltage,Current.Offered,Power.Offered,SoC"

	// remove offending measurands from desired values
	if remove, ok := strings.CutPrefix(meterValues, "-"); ok {
		desiredMeasurands = strings.Join(lo.Without(strings.Split(desiredMeasurands, ","), strings.Split(remove, ",")...), ",")
		meterValues = ""
	}

	meterValuesSampledDataMaxLength := len(strings.Split(desiredMeasurands, ","))

	resp, err := cp.GetConfigurationRequest()
	if err != nil {
		return err
	}

	for _, opt := range resp.ConfigurationKey {
		if opt.Value == nil {
			continue
		}

		match := func(s string) bool {
			return strings.EqualFold(opt.Key, s)
		}

		switch {
		case match(KeyChargeProfileMaxStackLevel):
			if val, err := strconv.Atoi(*opt.Value); err == nil {
				cp.StackLevel = val
			}

		case match(KeyChargingScheduleAllowedChargingRateUnit):
			if *opt.Value == "Power" || *opt.Value == "W" { // "W" is not allowed by spec but used by some CPs
				cp.ChargingRateUnit = types.ChargingRateUnitWatts
			}

		case match(KeyConnectorSwitch3to1PhaseSupported) || match(KeyChargeAmpsPhaseSwitchingSupported):
			var val bool
			if val, err = strconv.ParseBool(*opt.Value); err == nil {
				cp.PhaseSwitching = val
			}

		case match(KeyMaxChargingProfilesInstalled):
			if val, err := strconv.Atoi(*opt.Value); err == nil {
				cp.ChargingProfileId = val
			}

		case match(KeyMeterValuesSampledData):
			if opt.Readonly {
				meterValuesSampledDataMaxLength = 0
			}
			cp.meterValuesSample = strings.Join(lo.Map(strings.Split(*opt.Value, ","), func(s string, _ int) string {
				return strings.Trim(s, "' ")
			}), ",")

		case match(KeyMeterValuesSampledDataMaxLength):
			if val, err := strconv.Atoi(*opt.Value); err == nil {
				meterValuesSampledDataMaxLength = val
			}

		case match(KeyNumberOfConnectors):
			if val, err := strconv.Atoi(*opt.Value); err == nil {
				cp.NumberOfConnectors = val
			}

		case match(KeySupportedFeatureProfiles):
			if !hasProperty(*opt.Value, smartcharging.ProfileName) {
				cp.log.WARN.Printf("the required SmartCharging feature profile is not indicated as supported")
			}
			// correct the availability assumption of RemoteTrigger only in case of a valid looking FeatureProfile list
			if hasProperty(*opt.Value, core.ProfileName) {
				cp.HasRemoteTriggerFeature = hasProperty(*opt.Value, remotetrigger.ProfileName)
			}

		// vendor-specific keys
		case match(KeyAlfenPlugAndChargeIdentifier):
			cp.IdTag = *opt.Value
			cp.log.DEBUG.Printf("overriding default `idTag` with Alfen-specific value: %s", cp.IdTag)

		case match(KeyEvBoxSupportedMeasurands):
			if meterValues == "" {
				meterValues = *opt.Value
			}
		}
	}

	// see who's there
	if cp.HasRemoteTriggerFeature {
		if err := cp.TriggerMessageRequest(0, core.BootNotificationFeatureName); err != nil {
			cp.log.DEBUG.Printf("failed triggering BootNotification: %v", err)
		}

		select {
		case <-time.After(Timeout):
			cp.log.DEBUG.Printf("BootNotification timeout")
		case res := <-cp.bootNotificationRequestC:
			cp.BootNotificationResult = res
		}
	}

	// autodetect measurands
	if meterValues == "" && meterValuesSampledDataMaxLength > 0 {
		sampledMeasurands := cp.tryMeasurands(desiredMeasurands, KeyMeterValuesSampledData)
		meterValues = strings.Join(sampledMeasurands[:min(len(sampledMeasurands), meterValuesSampledDataMaxLength)], ",")
	}

	// configure measurands
	if meterValues != "" {
		if err := cp.ChangeConfigurationRequest(KeyMeterValuesSampledData, meterValues); err != nil {
			cp.log.WARN.Printf("failed configuring %s: %v", KeyMeterValuesSampledData, err)
		}
		cp.meterValuesSample = meterValues
	}

	// trigger initial meter values
	if cp.HasRemoteTriggerFeature {
		if err := cp.TriggerMessageRequest(0, core.MeterValuesFeatureName); err == nil {
			// wait for meter values
			select {
			case <-time.After(Timeout):
				cp.log.WARN.Println("meter timeout")
			case <-cp.meterC:
			}
		}
	}

	// configure sample rate
	if meterInterval > 0 {
		if err := cp.ChangeConfigurationRequest(KeyMeterValueSampleInterval, strconv.Itoa(int(meterInterval.Seconds()))); err != nil {
			cp.log.WARN.Printf("failed configuring %s: %v", KeyMeterValueSampleInterval, err)
		}
	}

	// configure websocket ping interval
	if err := cp.ChangeConfigurationRequest(KeyWebSocketPingInterval, "30"); err != nil {
		cp.log.DEBUG.Printf("failed configuring %s: %v", KeyWebSocketPingInterval, err)
	}

<<<<<<< HEAD
	// trigger status for all connectors
	if cp.HasRemoteTriggerFeature {
		if err := cp.TriggerMessageRequest(0, core.StatusNotificationFeatureName); err != nil {
			cp.log.WARN.Printf("failed triggering StatusNotification: %v", err)
		}
	}

=======
>>>>>>> eb0e0933
	return nil
}

// HasMeasurement checks if meterValuesSample contains given measurement
func (cp *CP) HasMeasurement(val types.Measurand) bool {
	return hasProperty(cp.meterValuesSample, string(val))
}

func (cp *CP) tryMeasurands(measurands string, key string) []string {
	var accepted []string
	for _, m := range strings.Split(measurands, ",") {
		if err := cp.ChangeConfigurationRequest(key, m); err == nil {
			accepted = append(accepted, m)
		}
	}
	return accepted
}<|MERGE_RESOLUTION|>--- conflicted
+++ resolved
@@ -155,16 +155,6 @@
 		cp.log.DEBUG.Printf("failed configuring %s: %v", KeyWebSocketPingInterval, err)
 	}
 
-<<<<<<< HEAD
-	// trigger status for all connectors
-	if cp.HasRemoteTriggerFeature {
-		if err := cp.TriggerMessageRequest(0, core.StatusNotificationFeatureName); err != nil {
-			cp.log.WARN.Printf("failed triggering StatusNotification: %v", err)
-		}
-	}
-
-=======
->>>>>>> eb0e0933
 	return nil
 }
 
