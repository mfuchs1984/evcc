--- conflicted
+++ resolved
@@ -64,8 +64,6 @@
 					return value.map((v) => this.fmtNumber(v, 0)).join(" ") + " V";
 				case "phasePowers":
 					return value.map((v) => this.fmtKw(v)).join(", ");
-<<<<<<< HEAD
-=======
 				case "chargeStatus":
 					return this.$t(`config.deviceValue.chargeStatus${value}`);
 				case "gridPrice":
@@ -77,7 +75,6 @@
 					return value
 						? this.$t("config.deviceValue.yes")
 						: this.$t("config.deviceValue.no");
->>>>>>> 554ce1db
 			}
 			return value;
 		},
@@ -85,10 +82,6 @@
 };
 </script>
 <style scoped>
-<<<<<<< HEAD
-.badge {
-	--bs-bg-opacity: 0.5;
-=======
 .tags {
 	display: grid;
 	grid-template-columns: 1fr;
@@ -110,6 +103,5 @@
 }
 .value--muted {
 	color: var(--evcc-gray) !important;
->>>>>>> 554ce1db
 }
 </style>