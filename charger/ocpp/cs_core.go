package ocpp

import (
	"github.com/lorenzodonini/ocpp-go/ocpp1.6/core"
	"github.com/lorenzodonini/ocpp-go/ocpp1.6/types"
)

// cp actions

func (cs *CS) OnAuthorize(id string, request *core.AuthorizeRequest) (*core.AuthorizeConfirmation, error) {
	// no cp handler

	res := &core.AuthorizeConfirmation{
		IdTagInfo: &types.IdTagInfo{
			Status: types.AuthorizationStatusAccepted,
		},
	}

	return res, nil
}

func (cs *CS) OnBootNotification(id string, request *core.BootNotificationRequest) (*core.BootNotificationConfirmation, error) {
	if cp, err := cs.ChargepointByID(id); err == nil {
		return cp.OnBootNotification(request)
	}

	res := &core.BootNotificationConfirmation{
		CurrentTime: types.Now(),
		Interval:    int(Timeout.Seconds()),
		Status:      core.RegistrationStatusPending, // not accepted during startup
	}

	return res, nil
}

func (cs *CS) OnDataTransfer(id string, request *core.DataTransferRequest) (*core.DataTransferConfirmation, error) {
	// no cp handler

	res := &core.DataTransferConfirmation{
		Status: core.DataTransferStatusAccepted,
	}

	return res, nil
}

func (cs *CS) OnHeartbeat(id string, request *core.HeartbeatRequest) (*core.HeartbeatConfirmation, error) {
	// no cp handler

	res := &core.HeartbeatConfirmation{
		CurrentTime: types.Now(),
	}

	return res, nil
}

func (cs *CS) OnMeterValues(id string, request *core.MeterValuesRequest) (*core.MeterValuesConfirmation, error) {
	if cp, err := cs.ChargepointByID(id); err == nil {
		return cp.OnMeterValues(request)
	}

	return new(core.MeterValuesConfirmation), nil
}

func (cs *CS) OnStatusNotification(id string, request *core.StatusNotificationRequest) (*core.StatusNotificationConfirmation, error) {
	if cp, err := cs.ChargepointByID(id); err == nil {
		return cp.OnStatusNotification(request)
	}

<<<<<<< HEAD
=======
	cs.mu.Lock()
	defer cs.mu.Unlock()

	// cache status for future cp connection
	if reg, ok := cs.regs[id]; ok && request != nil {
		reg.mu.Lock()
		reg.status[request.ConnectorId] = request
		reg.mu.Unlock()
	}

>>>>>>> eb0e0933
	return new(core.StatusNotificationConfirmation), nil
}

func (cs *CS) OnStartTransaction(id string, request *core.StartTransactionRequest) (*core.StartTransactionConfirmation, error) {
	if cp, err := cs.ChargepointByID(id); err == nil {
		return cp.OnStartTransaction(request)
	}

	res := &core.StartTransactionConfirmation{
		IdTagInfo: &types.IdTagInfo{
			Status: types.AuthorizationStatusAccepted,
		},
	}

	return res, nil
}

func (cs *CS) OnStopTransaction(id string, request *core.StopTransactionRequest) (*core.StopTransactionConfirmation, error) {
	if cp, err := cs.ChargepointByID(id); err == nil {
		cp.OnStopTransaction(request)
	}

	res := &core.StopTransactionConfirmation{
		IdTagInfo: &types.IdTagInfo{
			Status: types.AuthorizationStatusAccepted, // accept old pending stop message during startup
		},
	}

	return res, nil
}<|MERGE_RESOLUTION|>--- conflicted
+++ resolved
@@ -66,8 +66,6 @@
 		return cp.OnStatusNotification(request)
 	}
 
-<<<<<<< HEAD
-=======
 	cs.mu.Lock()
 	defer cs.mu.Unlock()
 
@@ -78,7 +76,6 @@
 		reg.mu.Unlock()
 	}
 
->>>>>>> eb0e0933
 	return new(core.StatusNotificationConfirmation), nil
 }
 
