--- conflicted
+++ resolved
@@ -242,8 +242,6 @@
 	name: "ChargingSessions",
 	components: { TopNavigation, ChargingSessionModal },
 	mixins: [formatter],
-<<<<<<< HEAD
-=======
 	props: {
 		notifications: Array,
 		month: { type: Number, default: () => new Date().getMonth() + 1 },
@@ -251,7 +249,6 @@
 		loadpointFilter: { type: String, default: "" },
 		vehicleFilter: { type: String, default: "" },
 	},
->>>>>>> e600d8dc
 	data() {
 		return {
 			sessions: [],
