<template>
	<div>
		<button
			v-show="iconVisible"
			href="#"
			data-bs-toggle="modal"
			data-bs-target="#notificationModal"
			class="btn btn-sm btn-link text-decoration-none link-light text-nowrap"
		>
			<shopicon-regular-exclamationtriangle
				:class="iconClass"
			></shopicon-regular-exclamationtriangle>
		</button>

		<div
			id="notificationModal"
			class="modal fade text-dark"
			tabindex="-1"
			role="dialog"
			aria-hidden="true"
			data-bs-backdrop="true"
		>
			<div
				class="modal-dialog modal-lg modal-dialog-centered modal-dialog-scrollable"
				role="document"
			>
				<div class="modal-content">
					<div class="modal-header">
						<h5 class="modal-title">{{ $t("notifications.modalTitle") }}</h5>
						<button
							type="button"
							class="btn-close"
							data-bs-dismiss="modal"
							aria-label="Close"
						></button>
					</div>
					<div class="modal-body">
						<div v-for="(msg, index) in notifications" :key="index">
							<small
								class="d-flex justify-content-end mt-3"
								:title="fmtAbsoluteDate(msg.time)"
							>
								{{ fmtTimeAgo(msg.time - new Date()) }}
							</small>
							<p class="d-flex align-items-baseline">
								<shopicon-regular-exclamationtriangle
									:class="{
										'text-danger': msg.type === 'error',
										'text-warning': msg.type === 'warn',
									}"
<<<<<<< HEAD
									class="flex-grow-0 d-block"
=======
									class="flex-grow-0 flex-shrink-0 d-block"
>>>>>>> 76358b3e
								></shopicon-regular-exclamationtriangle>
								<span class="flex-grow-1 px-2 py-1 text-break">
									{{ msg.message }}
								</span>
								<span v-if="msg.count > 1" class="badge rounded-pill bg-secondary">
									{{ msg.count }}
								</span>
							</p>
						</div>
					</div>
					<div class="modal-footer">
						<button
							type="button"
							data-bs-dismiss="modal"
							aria-label="Close"
							class="btn btn-outline-secondary"
							@click="clear"
						>
							{{ $t("notifications.dismissAll") }}
						</button>
					</div>
				</div>
			</div>
		</div>
	</div>
</template>

<script>
import "@h2d2/shopicons/es/regular/exclamationtriangle";
import formatter from "../mixins/formatter";

export default {
	name: "Notifications",
	mixins: [formatter],
	props: {
		notifications: Array,
	},
	computed: {
		iconVisible: function () {
			return this.notifications.length > 0;
		},
		iconClass: function () {
			return this.notifications.find((m) => m.type === "error")
				? "text-danger"
				: "text-warning";
		},
	},
	created: function () {
		this.interval = setInterval(() => {
			this.$forceUpdate();
		}, 10 * 1000);
	},
	unmounted: function () {
		clearTimeout(this.interval);
	},
	methods: {
		clear: function () {
			window.app && window.app.clear();
		},
	},
};
</script><|MERGE_RESOLUTION|>--- conflicted
+++ resolved
@@ -48,11 +48,7 @@
 										'text-danger': msg.type === 'error',
 										'text-warning': msg.type === 'warn',
 									}"
-<<<<<<< HEAD
-									class="flex-grow-0 d-block"
-=======
 									class="flex-grow-0 flex-shrink-0 d-block"
->>>>>>> 76358b3e
 								></shopicon-regular-exclamationtriangle>
 								<span class="flex-grow-1 px-2 py-1 text-break">
 									{{ msg.message }}
