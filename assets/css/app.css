@font-face {
	font-family: "Montserrat";
	src: url("../font/Montserrat-Medium.woff2") format("woff2");
	font-weight: normal;
	font-style: normal;
}
@font-face {
	font-family: "Montserrat";
	src: url("../font/Montserrat-Bold.woff2") format("woff2");
	font-weight: bold;
	font-style: normal;
}

/* Bootstrap Breakpoints as Custom Media Queries */
@custom-media --sm-and-up (min-width: 576px);
@custom-media --md-and-up (min-width: 768px);
@custom-media --lg-and-up (min-width: 992px);
@custom-media --xl-and-up (min-width: 1200px);
@custom-media --xxl-and-up (min-width: 1400px);

@custom-media --light-mode (prefers-color-scheme: light);
@custom-media --dark-mode (prefers-color-scheme: dark);

:root {
	--evcc-green: #baffcb;
	--evcc-dark-green: #0fde41;
	--evcc-darker-green: #0ba631;
	--evcc-darkest-green: #076f20;
	--evcc-yellow: #faf000;
	--evcc-dark-yellow: #bbb400;
	--bs-gray-deep: #010322;
	--bs-gray-dark: #28293e;
	--bs-gray-medium: #93949e;
	--bs-gray-light: #b5b6c3;
	--bs-gray-bright: #f3f3f7;

	--evcc-grid: var(--bs-gray-dark);
	--evcc-self: var(--evcc-dark-green);
	--evcc-export: var(--evcc-yellow);
	--evcc-background: var(--bs-gray-bright);
	--evcc-box: var(--bs-white);
	--evcc-default-text: var(--bs-gray-dark);
	--evcc-gray: var(--bs-gray-medium);

	--evcc-accent1: var(--evcc-dark-yellow);
	--evcc-accent2: var(--evcc-darker-green);
	--evcc-accent3: var(--evcc-darkest-green);

	--evcc-transition-slow: 1000ms;
	--evcc-transition-medium: 500ms;
	--evcc-transition-fast: 250ms;
	--evcc-transition-very-fast: 100ms;

	--bs-primary: var(--evcc-darker-green);
	--bs-primary-rgb: 11, 166, 49;

	--bs-body-font-size: 14px;
	--bs-font-sans-serif: Montserrat, system-ui, -apple-system, "Segoe UI", Roboto, "Helvetica Neue",
		Arial, "Noto Sans", "Liberation Sans", sans-serif, "Apple Color Emoji", "Segoe UI Emoji",
		"Segoe UI Symbol", "Noto Color Emoji";
	--bs-success: var(--evcc-primary);
	--bs-success-rgb: var(--bs-primary-rgb);
}

:root.dark {
	--evcc-grid: var(--bs-gray-medium);
	--evcc-background: var(--bs-gray-deep);
	--evcc-box: var(--bs-gray-dark);
	--evcc-default-text: var(--bs-white);
	--evcc-gray: var(--bs-gray-light);
	--evcc-accent1: var(--evcc-yellow);
	--evcc-accent2: var(--evcc-dark-green);
	--evcc-accent3: var(--evcc-darker-green);
	--bs-primary: var(--evcc-dark-green);
}

html {
	/* prevents content jump when scrollbar is activate */
	width: 100vw;
	overflow-x: hidden;
}

html.no-transitions * {
	transition: none !important;
}

body {
	background-color: var(--evcc-background);
	color: var(--evcc-default-text);
}

h1,
h2,
h3,
h4 {
	font-weight: bold;
}

h1,
h2 {
	font-size: 1.25rem;
	text-transform: uppercase;
}

h3,
h4 {
	font-size: 1.25rem;
}

h5 {
	font-size: 1rem;
	font-weight: bold;
}

.large {
	font-size: 1.25rem;
	line-height: 1.2;
}

.bg-primary {
	background-color: var(--evcc-dark-green) !important;
}

.bg-dark-green {
	background-color: var(--evcc-dark-green) !important;
}

.bg-darker-green {
	background-color: var(--evcc-darker-green) !important;
}

.bg-darkest-green {
	background-color: var(--evcc-darkest-green) !important;
}

.text-primary {
	color: var(--bs-primary) !important;
}

a {
	color: var(--bs-primary);
}

a:hover {
	color: var(--evcc-accent3);
}

/* reverse loading animation */
.progress-bar-animated {
	animation-direction: reverse;
}
.bg-muted {
	opacity: 0.25;
}

.rounded {
	border-radius: 10px !important;
}

.btn {
	--bs-btn-border-width: 2px;
}

.btn-primary,
.btn-primary:focus {
	background-color: var(--bs-primary);
	border-color: var(--bs-primary);
	color: var(--evcc-background);
}

.btn-primary:hover {
	background-color: var(--evcc-accent3);
	border-color: var(--evcc-accent3);
}

.btn-primary:active {
	color: var(--evcc-default-text) !important;
	background-color: var(--evcc-accent3) !important;
	border-color: var(--evcc-accent3) !important;
}

.btn:disabled {
	color: inherit !important;
	background-color: inherit !important;
	border-color: inherit !important;
	opacity: 0.2;
}

.btn-outline-primary,
.btn-outline-primary:focus {
	color: var(--bs-primary);
	background-color: transparent;
	border-color: var(--bs-primary);
}
.btn-outline-primary:hover {
	color: var(--evcc-accent3) !important;
	background-color: transparent !important;
	border-color: var(--evcc-accent3) !important;
}
.btn-outline-primary:active {
	color: var(--evcc-default-text) !important;
	background-color: var(--evcc-accent3) !important;
	border-color: var(--evcc-accent3) !important;
}

.btn-xs {
	--bs-btn-padding-y: 0;
	--bs-btn-padding-x: 0.5rem;
	--bs-btn-font-size: 0.7rem;
	--bs-btn-border-radius: 0.25rem;
	--bs-btn-line-height: 2;
}

.dark .btn-outline-secondary {
	--bs-btn-color: var(--bs-gray-bright);
	--bs-btn-border-color: var(--bs-gray-bright);
	--bs-btn-hover-bg: var(--bs-gray-bright);
	--bs-btn-hover-color: var(--bs-gray-dark);
}

.accordion {
	--bs-accordion-active-color: var(--bs-text);
	--bs-accordion-active-bg: var(--evcc-background);
	--bs-accordion-btn-active-icon: var(--bs-accordion-btn-icon);
}

.text-evcc {
	color: var(--evcc-dark-green);
}
.text-accent1 {
	color: var(--evcc-accent1);
}
.text-accent2 {
	color: var(--evcc-accent2);
}
.text-accent3 {
	color: var(--evcc-accent3);
}

.evcc-default-text {
	color: var(--evcc-default-text) !important;
}
.evcc-gray {
	color: var(--evcc-gray);
}
.text-grid {
	color: var(--evcc-grid);
}
.text-dark {
	color: var(--bs-gray-dark);
}
.text-light {
	color: var(--bs-gray-bright);
}
.text-gray {
	color: var(--bs-gray-medium);
}
.text-gray-medium {
	color: var(--bs-gray-medium);
}
.text-gray-light {
	color: var(--bs-gray-light);
}
.bg-dark {
	background-color: var(--bs-gray-dark) !important;
}

@media screen and (min-width: 400px) and (max-width: 574px) {
	.d-xs-none {
		display: none !important;
	}
	.d-xs-inline {
		display: inline !important;
	}
}

/* breakpoint lg */
@media (min-width: 992px) {
	.modal-lg,
	.modal-xl {
		--bs-modal-width: 850px;
	}
}

.modal-backdrop.show {
	opacity: 0.8;
}

.modal-header {
	padding: 0 0 1rem 0;
	border: none;
}

.modal-title {
	font-weight: bold;
	font-size: 1.25rem;
}

.modal-content {
	border-radius: 1rem;
	padding: 1.25rem;
	background-color: var(--evcc-box);
	color: var(--evcc-default-text);
}

/* breakpoint sm */
@media (min-width: 576px) {
	.modal-content {
		padding: 2rem;
	}
}

.modal-body {
	padding: 1rem 0 0;
	overflow-x: hidden;
}

.modal-footer {
	padding: 1rem 0 0;
	border: none;
}

.modal-footer > * {
	margin: 0;
}

.cursor-pointer {
	cursor: pointer;
}

.v-popper__inner {
	margin: 0 12px !important;
}

.small,
small {
	font-size: var(--bs-body-font-size);
	color: var(--bs-gray-medium) !important;
}

.btn-close {
	opacity: 1;
}

.dark .btn-close {
	filter: invert(1);
}

.dropdown-menu {
	border: none;
	border-radius: 10px;
	box-shadow: 0 0 8px var(--bs-gray-light);
	background-color: var(--evcc-box);
}
.dropdown-item {
	color: var(--evcc-default-text);
}
.dropdown-item:active {
	background-color: var(--bs-primary);
	color: var(--bs-white);
}

.dark .dropdown-menu {
	box-shadow: 0 0 8px var(--evcc-background);
}
.dark .form-select {
	background-color: var(--evcc-box);
	color: var(--evcc-default-text);
	background-image: url("data:image/svg+xml,<svg xmlns='http://www.w3.org/2000/svg' viewBox='0 0 16 16'><path fill='none' stroke='%23ffffff' stroke-linecap='round' stroke-linejoin='round' stroke-width='2' d='m2 5 6 6 6-6'/></svg>");
}

.dark .table {
	--bs-table-color: var(--evcc-default-text);
	--bs-table-border-color: var(--evcc-gray);
}
.nav-tabs .nav-link {
	color: var(--evcc-gray) !important;
}

.nav-tabs .nav-link.active {
	color: var(--evcc-default-text) !important;
	background-color: var(--evcc-box) !important;
	border-bottom-color: var(--evcc-box);
}

.form-check-input:checked {
	border-color: var(--bs-primary);
	background-color: var(--bs-primary);
}

.dark .form-switch .form-check-input:checked {
	background-image: url("data:image/svg+xml,%3csvg xmlns='http://www.w3.org/2000/svg' viewBox='-4 -4 8 8'%3e%3ccircle r='3' fill='%2328293e'/%3e%3c/svg%3e");
}
/* fix desktop safari formatting */
input::-webkit-datetime-edit {
	display: block;
	padding: 0;
}

.tooltip {
	--bs-tooltip-opacity: 1;
	--bs-tooltip-bg: var(--bs-gray-deep);
	--bs-tooltip-color: var(--bs-white);
}

.dark .tooltip {
	--bs-tooltip-bg: var(--bs-white);
	--bs-tooltip-color: var(--bs-gray-deep);
}

<<<<<<< HEAD
.card {
	--bs-card-bg: var(--evcc-background);
}

.form-control {
	background-color: var(--evcc-box);
	color: var(--evcc-default-text);
}
input[type="time"]::-webkit-calendar-picker-indicator {
	display: none;
=======
.table {
	--bs-table-bg: transparent;
>>>>>>> bf4e5f1f
}<|MERGE_RESOLUTION|>--- conflicted
+++ resolved
@@ -408,7 +408,6 @@
 	--bs-tooltip-color: var(--bs-gray-deep);
 }
 
-<<<<<<< HEAD
 .card {
 	--bs-card-bg: var(--evcc-background);
 }
@@ -419,8 +418,8 @@
 }
 input[type="time"]::-webkit-calendar-picker-indicator {
 	display: none;
-=======
+}
+
 .table {
 	--bs-table-bg: transparent;
->>>>>>> bf4e5f1f
 }